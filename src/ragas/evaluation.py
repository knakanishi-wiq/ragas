--- conflicted
+++ resolved
@@ -48,12 +48,8 @@
     llm: t.Optional[BaseRagasLLM | LangchainLLM] = None,
     embeddings: t.Optional[BaseRagasEmbeddings | LangchainEmbeddings] = None,
     callbacks: Callbacks = None,
-<<<<<<< HEAD
-    is_async: bool = False,
-=======
     in_ci: bool = False,
     is_async: bool = True,
->>>>>>> 9bc6e6fd
     run_config: t.Optional[RunConfig] = None,
     raise_exceptions: bool = True,
     column_map: t.Optional[t.Dict[str, str]] = None,
@@ -201,9 +197,6 @@
             is_async=is_async,
         )
         row_run_managers.append((row_rm, row_group_cm))
-<<<<<<< HEAD
-        [executor.submit(metric.ascore, row, row_group_cm, is_async, name=f"{metric.name}-{i}") for metric in metrics]
-=======
         [
             executor.submit(
                 metric.ascore,
@@ -215,7 +208,6 @@
             )
             for metric in metrics
         ]
->>>>>>> 9bc6e6fd
 
     scores = []
     try:
